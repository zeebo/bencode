package bencode

import (
	"bufio"
	"errors"
	"fmt"
	"io"
	"reflect"
	"strconv"
	"strings"
)

var (
	reflectByteSliceType = reflect.TypeOf([]byte(nil))
	reflectStringType    = reflect.TypeOf("")
)

//A Decoder reads and decodes bencoded data from an input stream.
type Decoder struct {
	r   *bufio.Reader
	raw bool
	buf []byte
}

//read also writes into the buffer when d.raw is set.
func (d *Decoder) read(p []byte) (n int, err error) {
	n, err = d.r.Read(p)
	if d.raw {
		d.buf = append(d.buf, p[:n]...)
	}
	return
}

//readBytes also writes into the buffer when d.raw is set.
func (d *Decoder) readBytes(delim byte) (line []byte, err error) {
	line, err = d.r.ReadBytes(delim)
	if d.raw {
		d.buf = append(d.buf, line...)
	}
	return
}

//readByte also writes into the buffer when d.raw is set.
func (d *Decoder) readByte() (b byte, err error) {
	b, err = d.r.ReadByte()
	if d.raw {
		d.buf = append(d.buf, b)
	}
	return
}

//readFull also writes into the buffer when d.raw is set.
func (d *Decoder) readFull(p []byte) (n int, err error) {
	n, err = io.ReadFull(d.r, p)
	if d.raw {
		d.buf = append(d.buf, p[:n]...)
	}
	return
}

func (d *Decoder) peekByte() (b byte, err error) {
	ch, err := d.r.Peek(1)
	if err != nil {
		return
	}
	b = ch[0]
	return
}

//NewDecoder returns a new decoder that reads from r
func NewDecoder(r io.Reader) *Decoder {
	return &Decoder{r: bufio.NewReader(r)}
}

//typ is an enumartion of the types that a bencoded document represents
type typ int

const (
	noneType typ = iota
	intType
	stringType
	listType
	dictType
)

//Decode reads the bencoded value from its input and stores it in the value pointed to by val.
//Decode allocates maps/slices as necessary with the following additional rules:
//To decode a bencoded value into a nil interface value, the type stored in the interface value is one of:
//	int64 for bencoded integers
//	string for bencoded strings
//	[]interface{} for bencoded lists
//	map[string]interface{} for bencoded dicts
func (d *Decoder) Decode(val interface{}) error {
	rv := reflect.ValueOf(val)
	if rv.Kind() != reflect.Ptr || rv.IsNil() {
		return errors.New("Unwritable type passed into decode")
	}

	return d.decodeInto(rv)
}

//DecodeString reads the data in the string and stores it into the value pointed to by val.Errorf
//Read the docs for Decode for more information.
func DecodeString(in string, val interface{}) error {
	buf := strings.NewReader(in)
	d := NewDecoder(buf)
	return d.Decode(val)
}

func indirect(v reflect.Value) reflect.Value {
	if v.Kind() != reflect.Ptr && v.Type().Name() != "" && v.CanAddr() {
		v = v.Addr()
	}
	for {
		if v.Kind() == reflect.Interface && !v.IsNil() {
			v = v.Elem()
			continue
		}
		if v.Kind() != reflect.Ptr {
			break
		}
		if v.IsNil() {
			v.Set(reflect.New(v.Type().Elem()))
		}
		v = v.Elem()
	}
	return v
}

func (d *Decoder) decodeInto(val reflect.Value) (err error) {
	v := indirect(val)

	//if we're decoding into a RawMessage set raw to true for the rest of
	//the call stack, and switch out the value with an interface{}.
	if _, ok := v.Interface().(RawMessage); ok && !d.raw {
		var x interface{}
		v = reflect.ValueOf(&x).Elem()

		//set d.raw for the lifetime of this function call, and set the raw
		//message when the function is exiting.
		d.buf = d.buf[:0]
		d.raw = true
		defer func() {
			d.raw = false
			v := indirect(val)
			v.SetBytes(append([]byte(nil), d.buf...))
		}()
	}

	next, err := d.peekByte()
	if err != nil {
		return
	}

	switch next {
	case 'i':
		err = d.decodeInt(v)
	case '0', '1', '2', '3', '4', '5', '6', '7', '8', '9':
		err = d.decodeString(v)
	case 'l':
		err = d.decodeList(v)
	case 'd':
		err = d.decodeDict(v)
	default:
		err = errors.New("Invalid input")
	}

	return
}

func (d *Decoder) decodeInt(v reflect.Value) error {
	//we need to read an i, some digits, and an e.
	ch, err := d.readByte()
	if err != nil {
		return err
	}
	if ch != 'i' {
		panic("got not an i when peek returned an i")
	}

	line, err := d.readBytes('e')
	if err != nil {
		return err
	}

	digits := string(line[:len(line)-1])

	switch v.Kind() {
	default:
		return fmt.Errorf("Cannot store int64 into %s", v.Type())
	case reflect.Interface:
		n, err := strconv.ParseInt(digits, 10, 64)
		if err != nil {
			return err
		}
		v.Set(reflect.ValueOf(n))
	case reflect.Int, reflect.Int8, reflect.Int16, reflect.Int32, reflect.Int64:
		n, err := strconv.ParseInt(digits, 10, 64)
		if err != nil {
			return err
		}
		v.SetInt(n)
	case reflect.Uint, reflect.Uint8, reflect.Uint16, reflect.Uint32, reflect.Uint64:
		n, err := strconv.ParseUint(digits, 10, 64)
		if err != nil {
			return err
		}
		v.SetUint(n)
	}

	return nil
}

func (d *Decoder) decodeString(v reflect.Value) error {
	//read until a colon to get the number of digits to read after
	line, err := d.readBytes(':')
	if err != nil {
		return err
	}

	//parse it into an int for making a slice
	l32, err := strconv.ParseInt(string(line[:len(line)-1]), 10, 32)
	l := int(l32)
	if err != nil {
		return err
	}

	//read exactly l bytes out and make our string
	buf := make([]byte, l)
	_, err = d.readFull(buf)
	if err != nil {
		return err
	}

	switch v.Kind() {
	default:
		return fmt.Errorf("Cannot store string into %s", v.Type())
	case reflect.Slice:
		if v.Type() != reflectByteSliceType {
			return fmt.Errorf("Cannot store string into %s", v.Type())
		}
		v.SetBytes(buf)
	case reflect.String:
		v.SetString(string(buf))
	case reflect.Interface:
		v.Set(reflect.ValueOf(string(buf)))
	}
	return nil
}

func (d *Decoder) decodeList(v reflect.Value) error {
	//if we have an interface, just put a []interface{} in it!
	if v.Kind() == reflect.Interface {
		var x []interface{}
		defer func(p reflect.Value) { p.Set(v) }(v)
		v = reflect.ValueOf(&x).Elem()
	}

	if v.Kind() != reflect.Array && v.Kind() != reflect.Slice {
		return fmt.Errorf("Cant store a []interface{} into %s", v.Type())
	}

	//read out the l that prefixes the list
	ch, err := d.readByte()
	if err != nil {
		return err
	}
	if ch != 'l' {
		panic("got something other than a list head after a peek")
	}

	for i := 0; ; i++ {
		//peek for the end token and read it out
		ch, err := d.peekByte()
		if err != nil {
			return err
		}
		switch ch {
		case 'e':
			_, err := d.readByte() //consume the end
			return err
		}

		//grow it if required
		if i >= v.Cap() && v.IsValid() {
			newcap := v.Cap() + v.Cap()/2
			if newcap < 4 {
				newcap = 4
			}
			newv := reflect.MakeSlice(v.Type(), v.Len(), newcap)
			reflect.Copy(newv, v)
			v.Set(newv)
		}

		//reslice into cap (its a slice now since it had to have grown)
		if i >= v.Len() && v.IsValid() {
			v.SetLen(i + 1)
		}

		//decode a value into the index
		if err := d.decodeInto(v.Index(i)); err != nil {
			return err
		}
	}

	panic("unreachable")
}

func (d *Decoder) decodeDict(v reflect.Value) error {
	//if we have an interface{}, just put a map[string]interface{} in it!
	if v.Kind() == reflect.Interface {
		var x map[string]interface{}
		defer func(p reflect.Value) { p.Set(v) }(v)
		v = reflect.ValueOf(&x).Elem()
	}

	//consume the head token
	ch, err := d.readByte()
	if err != nil {
		return err
	}
	if ch != 'd' {
		panic("got an incorrect token when it was checked already")
	}

	//check for correct type
	var (
		f       reflect.StructField
		mapElem reflect.Value
		isMap   bool
	)

	switch v.Kind() {
	case reflect.Map:
		t := v.Type()
		if t.Key() != reflectStringType {
			return fmt.Errorf("Can't store a map[string]interface{} into %s", v.Type())
		}
		if v.IsNil() {
			v.Set(reflect.MakeMap(t))
		}

		isMap = true
		mapElem = reflect.New(t.Elem()).Elem()
	case reflect.Struct:
	default:
		return fmt.Errorf("Can't store a map[string]interface{} into %s", v.Type())
	}

	for {
		var subv reflect.Value

		//peek the next value type
		ch, err := d.peekByte()
		if err != nil {
			return err
		}
		if ch == 'e' {
			_, err = d.readByte() //consume the end token
			return err
		}

		//peek the next value we're suppsed to read
		var key string
		if err := d.decodeString(reflect.ValueOf(&key).Elem()); err != nil {
			return err
		}

		if isMap {
			mapElem.Set(reflect.Zero(v.Type().Elem()))
			subv = mapElem
		} else {
			var ok bool
			t := v.Type()
			if isValidTag(key) {
				for i := 0; i < v.NumField(); i++ {
					f = t.Field(i)
<<<<<<< HEAD
					if f.Tag.Get("bencode") == key {
=======
					tagName, _ := parseTag(f.Tag.Get("bencode"))
					if tagName == key.val && tagName != "-" {
						// If we have found a matching tag
						// that isn't '-'
>>>>>>> e6f9bb19
						ok = true
						break
					}
				}
			}
			if !ok {
				f, ok = t.FieldByName(key)
			}
			if !ok {
				f, ok = t.FieldByNameFunc(matchName(key))
			}

			if ok {
				if f.PkgPath != "" {
					return fmt.Errorf("Can't store into unexported field: %s", f)
				}
				subv = v.FieldByIndex(f.Index)
			}
		}

		if !subv.IsValid() {
			//if it's invalid, grab but ignore the next value
			var x interface{}
			err := d.decodeInto(reflect.ValueOf(&x).Elem())
			if err != nil {
				return err
			}

			continue
		}

		//subv now contains what we load into
		if err := d.decodeInto(subv); err != nil {
			return err
		}

		if isMap {
			v.SetMapIndex(reflect.ValueOf(key), subv)
		}

	}

	panic("unreachable")
}<|MERGE_RESOLUTION|>--- conflicted
+++ resolved
@@ -71,17 +71,6 @@
 func NewDecoder(r io.Reader) *Decoder {
 	return &Decoder{r: bufio.NewReader(r)}
 }
-
-//typ is an enumartion of the types that a bencoded document represents
-type typ int
-
-const (
-	noneType typ = iota
-	intType
-	stringType
-	listType
-	dictType
-)
 
 //Decode reads the bencoded value from its input and stores it in the value pointed to by val.
 //Decode allocates maps/slices as necessary with the following additional rules:
@@ -375,14 +364,10 @@
 			if isValidTag(key) {
 				for i := 0; i < v.NumField(); i++ {
 					f = t.Field(i)
-<<<<<<< HEAD
-					if f.Tag.Get("bencode") == key {
-=======
 					tagName, _ := parseTag(f.Tag.Get("bencode"))
-					if tagName == key.val && tagName != "-" {
+					if tagName == key && tagName != "-" {
 						// If we have found a matching tag
 						// that isn't '-'
->>>>>>> e6f9bb19
 						ok = true
 						break
 					}
